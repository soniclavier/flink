package eu.stratosphere.sopremo.pact;

import eu.stratosphere.nephele.configuration.Configuration;
import eu.stratosphere.nephele.template.AbstractTask;
import eu.stratosphere.pact.common.stub.Collector;
import eu.stratosphere.pact.common.stub.CrossStub;
import eu.stratosphere.pact.common.type.Key;
import eu.stratosphere.sopremo.EvaluationContext;
import eu.stratosphere.sopremo.jsondatamodel.JsonNode;

public abstract class SopremoCross<IK1 extends JsonNode, IV1 extends JsonNode, IK2 extends JsonNode, IV2 extends JsonNode, OK extends Key, OV extends JsonNode>
		extends
		CrossStub<JsonNode, JsonNode, JsonNode, JsonNode, JsonNode, JsonNode> {
	private EvaluationContext context;

	@Override
	public void configure(final Configuration parameters) {
		this.context = SopremoUtil.deserialize(parameters, "context", EvaluationContext.class);
		this.context.setTaskId(parameters.getInteger(AbstractTask.TASK_ID, 0));
		SopremoUtil.configureStub(this, parameters);
	}

	protected abstract void cross(JsonNode key1, JsonNode value1, JsonNode key2, JsonNode value2, JsonCollector out);

	@Override
	public Class<JsonNode> getFirstInKeyType() {
		return SopremoUtil.WRAPPER_TYPE;
	}

	@Override
	public Class<JsonNode> getSecondInKeyType() {
		return SopremoUtil.WRAPPER_TYPE;
	}
	
	@Override
	public Class<JsonNode> getFirstInValueType() {
		return SopremoUtil.WRAPPER_TYPE;
	}
	
	@Override
	public Class<JsonNode> getSecondInValueType() {
		return SopremoUtil.WRAPPER_TYPE;
	}

	@Override
	public Class<JsonNode> getOutKeyType() {
		return SopremoUtil.WRAPPER_TYPE;
	}

	@Override
	public Class<JsonNode> getOutValueType() {
		return SopremoUtil.WRAPPER_TYPE;
	}

	@Override
	public void cross(final JsonNode key1, final JsonNode value1, final JsonNode key2,
			final JsonNode value2,
			final Collector<JsonNode, JsonNode> out) {
		this.context.increaseInputCounter();
		if (SopremoUtil.LOG.isTraceEnabled())
			SopremoUtil.LOG.trace(String.format("%s %s/%s %s/%s", this.getContext().operatorTrace(), key1, value1,
				key2,
				value2));
		try {
<<<<<<< HEAD
			this.cross(key1.getValue(), value1.getValue(), key2.getValue(), value2.getValue(), new JsonCollector(out));
		} catch (RuntimeException e) {
=======
			this.cross(SopremoUtil.unwrap(key1), SopremoUtil.unwrap(value1), SopremoUtil.unwrap(key2),
				SopremoUtil.unwrap(value2), new JsonCollector(out));
		} catch (final RuntimeException e) {
>>>>>>> 082f89a3
			SopremoUtil.LOG.error(String.format("Error occurred @ %s with k1/v1 %s/%s k2/v2: %s", this.getContext()
				.operatorTrace(), key1, value1, key2, value2, e));
			throw e;
		}
	}

	protected EvaluationContext getContext() {
		return this.context;
	}
}<|MERGE_RESOLUTION|>--- conflicted
+++ resolved
@@ -31,12 +31,12 @@
 	public Class<JsonNode> getSecondInKeyType() {
 		return SopremoUtil.WRAPPER_TYPE;
 	}
-	
+
 	@Override
 	public Class<JsonNode> getFirstInValueType() {
 		return SopremoUtil.WRAPPER_TYPE;
 	}
-	
+
 	@Override
 	public Class<JsonNode> getSecondInValueType() {
 		return SopremoUtil.WRAPPER_TYPE;
@@ -62,14 +62,9 @@
 				key2,
 				value2));
 		try {
-<<<<<<< HEAD
-			this.cross(key1.getValue(), value1.getValue(), key2.getValue(), value2.getValue(), new JsonCollector(out));
-		} catch (RuntimeException e) {
-=======
 			this.cross(SopremoUtil.unwrap(key1), SopremoUtil.unwrap(value1), SopremoUtil.unwrap(key2),
 				SopremoUtil.unwrap(value2), new JsonCollector(out));
 		} catch (final RuntimeException e) {
->>>>>>> 082f89a3
 			SopremoUtil.LOG.error(String.format("Error occurred @ %s with k1/v1 %s/%s k2/v2: %s", this.getContext()
 				.operatorTrace(), key1, value1, key2, value2, e));
 			throw e;
